--- conflicted
+++ resolved
@@ -1,11 +1,7 @@
 [metadata]
 name = spacemake
-<<<<<<< HEAD
-version = 0.0.2
-=======
 version = 0.0.3
->>>>>>> f44517a7
-author = Nikolaos Karaiskos  Tamás Sztanka-Tóth  Marvin Jens
+author = Nikolaos Karaiskos  Tamas Sztanka-Toth  Marvin Jens
 author_email = TamasRyszard.Sztanka-Toth@mdc-berlin.de
 description = A bioinformatic pipeline for the analysis of spatial transcriptomic data
 long_description = file: README.md
