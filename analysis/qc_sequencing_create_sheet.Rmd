---
output:
  html_document:
    toc: true
    toc_depth: 4
version: 0.1.1
author: Tamas Ryszard Sztanka-Toth, Nikolaos Karaiskos
email: tamasryszard.sztanka-toth@mdc-berlin.de, nikolaos.karaiskos@mdc.berlin.de
license: GPL
---

```{r knitr_options, include=FALSE, cache=FALSE}
knitr::opts_chunk$set(
  autodep = TRUE,
  message = FALSE,
  warning = FALSE,
  comment = NA
)
```

```{r libraries, include = F, cache=F}
library(tidyverse)
library(yaml)
library(knitr)
library(magrittr)
library(kableExtra)
library(cowplot)
library(grid)
library(gtable)

theme_set(theme_cowplot(12))

cpalette <- list('orange' = '#D55E00', 'blue' = '#0072B2', 'green' = '#009E73', 'black' = '#000000', 'yellow' = '#F0E442', 
				 'grey' = '#999999', 'light_orange' = "#E69F00", 'light_blue' = "#56B4E9")

readStarLog <- function(log_file){

		out = list()
		lines = readLines(log_file)
	
		out$input_reads = (lines[6] %>% strsplit('\t') %>% unlist)[2] %>% as.integer

		out$uniq_mapped_reads = (lines[9] %>% strsplit('\t') %>% unlist)[2] %>% as.integer

		#out$avg_length = (lines[11] %>% strsplit('\t') %>% unlist)[2] %>% as.numeric
		
        tibble(observation=names(out), value=unlist(unname(out)))
	}
shift_legend <- function(p){

  # check if p is a valid object
  if(!"gtable" %in% class(p)){
    if("ggplot" %in% class(p)){
      gp <- ggplotGrob(p) # convert to grob
    } else {
      message("This is neither a ggplot object nor a grob generated from ggplotGrob. Returning original plot.")
      return(p)
    }
  } else {
    gp <- p
  }

  # check for unfilled facet panels
  facet.panels <- grep("^panel", gp[["layout"]][["name"]])
  empty.facet.panels <- sapply(facet.panels, function(i) "zeroGrob" %in% class(gp[["grobs"]][[i]]))
  empty.facet.panels <- facet.panels[empty.facet.panels]
  if(length(empty.facet.panels) == 0){
    message("There are no unfilled facet panels to shift legend into. Returning original plot.")
    return(p)
  }

  # establish extent of unfilled facet panels (including any axis cells in between)
  empty.facet.panels <- gp[["layout"]][empty.facet.panels, ]
  empty.facet.panels <- list(min(empty.facet.panels[["t"]]), min(empty.facet.panels[["l"]]),
                             max(empty.facet.panels[["b"]]), max(empty.facet.panels[["r"]]))
  names(empty.facet.panels) <- c("t", "l", "b", "r")

  # extract legend & copy over to location of unfilled facet panels
  guide.grob <- which(gp[["layout"]][["name"]] == "guide-box")
  if(length(guide.grob) == 0){
    message("There is no legend present. Returning original plot.")
    return(p)
  }
  gp <- gtable_add_grob(x = gp,
                        grobs = gp[["grobs"]][[guide.grob]],
                        t = empty.facet.panels[["t"]],
                        l = empty.facet.panels[["l"]],
                        b = empty.facet.panels[["b"]],
                        r = empty.facet.panels[["r"]],
                        name = "new-guide-box")

  # squash the original guide box's row / column (whichever applicable)
  # & empty its cell
  guide.grob <- gp[["layout"]][guide.grob, ]
  if(guide.grob[["l"]] == guide.grob[["r"]]){
    gp <- gtable_squash_cols(gp, cols = guide.grob[["l"]])
  }
  if(guide.grob[["t"]] == guide.grob[["b"]]){
    gp <- gtable_squash_rows(gp, rows = guide.grob[["t"]])
  }
  gp <- gtable_remove_grobs(gp, "guide-box")

  return(gp)
}
```

```{r save_snakemake, echo = F}
#write_rds(snakemake, '/scratch/home/tsztank/snakemake.rds')
snakemake <- read_rds('/scratch/home/tsztank/snakemake.rds')
```

### Overview

```{r read_qc_parameters_yaml, echo = F}
parameters <- read_yaml(snakemake@input$parameters_file)

parameter_stats <- parameters %>%
    as_tibble() %>%
    gather('metric', 'value')

cPalette = list('grey'= "#999999", 'light_orange'="#E69F00",
         'light_blue'="#56B4E9", 'green' = "#009E73",
         'yellow' = "#F0E442", 'blue'= "#0072B2", 'orange'="#D55E00",
         'pink'="#CC79A7")

clrs = c('umis'=cPalette$light_orange, 'pcr' = cPalette$light_blue, 'reads'=cPalette$green,
         'genes'=cPalette$pink, 'n_beads'= 'black')

median_clrs = clrs
names(median_clrs) = paste0('median_', names(clrs))

nucl_clrs = c('A'='#F5C900',
              'C'='#F55D59',
              'T'='#3AA861',
              'G'='#7772F5',
              'N'='#999999')
```

```{r plot_read_statistics, echo =F}
rRNA_stats <- read_table2(snakemake@input$ribo_log, col_names=c('observation', 'value')) %>%
    spread(observation, value) %>%
    mutate(mapped_to_rRNA = aligned_reads) %>%
    gather('observation', 'value') %>%
    filter(observation == 'mapped_to_rRNA') %>%
    mutate(value = ifelse(value == 'None', 0, value))
 
read_stats <- readStarLog(snakemake@input$star_log) %>%
    rbind(rRNA_stats) %>%
    rbind(read_table2(snakemake@input$reads_type_out, col_names=c('observation', 'value'))) %>%
    # convert to millions
    mutate(value = round(value / 1e6, 2)) %>%
    {
        mutate(., input_reads = filter(., observation == 'input_reads')$value)
    } %>%
    mutate(label = ifelse(observation == 'input_reads', value, paste0(value, ' (', round(value/input_reads*100, 1), '%)'))) %>%
    dplyr::select(observation, label) %>%
    spread(observation, label) %>%
    dplyr::rename(as.utr = UTR,
                  intronic = INTRONIC,
                  intergenic = INTERGENIC,
                  ambiguous = AMB,
                  as.cds = CODING) %>%
    # reorder columns
    dplyr::select(input_reads, uniq_mapped_reads, mapped_to_rRNA, intergenic, intronic, as.cds, ambiguous, as.utr) %>%
    gather('metric', 'value')

parameter_stats %>%
    bind_rows(read_stats) %>%
    kbl(col.names=NULL) %>%
    kable_classic_2(full_width=F) %>%
    pack_rows('Sample info', 1, 7) %>%
    pack_rows('Read statistics', 8, 15)
```

### QC plots

#### 'Knee'-plot

Expected number of barcodes is `r parameters$expected_n_beads`, here we plot a Knee-plot with `r parameters$expected_n_beads` beads.

```{r knee_plot, echo = F}
read_counts <- read_table2(snakemake@input$read_counts, skip=1, col_names=c('reads', 'cell_bc')) %>%
    mutate(reads_cumsum = cumsum(reads),
           ix = 1:n())

read_counts %>%
    slice_head(n=parameters$expected_n_beads) %>%
    ggplot(aes(ix, reads_cumsum)) +
        geom_line() +
        ggtitle(paste0('Knee-plot, top ', parameters$expected_n_beads, ' beads')) +
        labs(x='Beads sorted by number of reads', y='Cummulative fraction of reads')
```

#### Umi-cutoff plots

```{r umi_cutoff_plot, echo = F, fig.width = 10, fig.height=5, dpi=300}
umi_cutoffs <- seq(0, 1000, 10)

dge_summary <- read_table2(snakemake@input$dge_all_summary, skip=7, col_names = c('cell_bc', 'reads', 'umis', 'genes')) %>%
    mutate(pcr = reads/ umis)

cell_bc_len = nchar((dge_summary %$% cell_bc)[1])

dge_summary <- dge_summary %>%
    filter(nchar(cell_bc) == cell_bc_len) %>%
    mutate(quartile = ntile(1:n(), 4))

summarise_dge_summary <- function(umi_cutoff){
    dge_summary %>%
        filter(umis > umi_cutoff) %>%
        summarise(median_reads = median(reads),
                  median_umis = median(umis),
                  median_genes = median(genes),
                  median_pcr = median(pcr),
                  n_beads = n())
}

umi_cutoff_data <- tibble(umi_cutoffs = umi_cutoffs) %>%
    mutate(dat = map(umi_cutoffs, ~ summarise_dge_summary(.))) %>%
    unnest(dat)

p <- umi_cutoff_data %>%
    gather('obs', 'value', -umi_cutoffs) %>%
    ggplot(aes(umi_cutoffs, value, color=obs)) +
        geom_line() +
        scale_color_manual(values=median_clrs) +
        facet_wrap(~obs, ncol=3, scales='free') +
        ggtitle('Summarised metrics based on minimum UMI cutoff') + 
        theme(strip.background=element_blank(), strip.text.x=element_blank(),
              text = element_text(size=18, face = 'plain')) +
        labs(color='') +
        guides(colour = guide_legend(override.aes = list(size=5)))

grid.draw(shift_legend(p))
```

#### Histogram of metrics over beads

```{r plot_n_reads_bead_hist, echo = F, fig.width=10, dpi=300}
to_plot <- dge_summary %>%
    gather('obs', 'val', -cell_bc, -quartile)

min_difference <- to_plot %>% group_by(obs) %>%
    summarise(min_val = min(val),
              max_val = max(val),
              difference = max_val - min_val) %>%
    summarise(min_difference = min(difference)) %$%
    min_difference

pl <- to_plot %>%
    ggplot(aes(x = val, fill=obs)) +
        geom_histogram(bins=100) +
        scale_x_log10() +
        scale_fill_manual(values=clrs) +
        facet_wrap(~obs, ncol=2, scales='free') +
<<<<<<< HEAD
        ggtitle('Histogram of metrics',
                subtitle=paste0('Over all beads (n=',nrow(dge_summary), ')')) +
        theme(legend.position = 'bottom', text = element_text(size=18, face='plain'))
=======
        ggtitle('Distribution of metrics over beads') +
        theme(legend.position = 'bottom')

# if min_difference is bigger than 1, we can add logtick annotation. otherwise we cant,
# as R will complain (too little ticks to be added)
if(min_difference > 1){
    pl <- pl + 
        annotation_logticks(sides='b')
}

print(pl)
>>>>>>> d17a2f91
```

#### Nucleotide distribution per beads

```{r plot_nucl_freq, echo = F, fig.height=7, fig.width=10}
nucls <- dge_summary %$%
    cell_bc %>% strsplit("")

nucls <- dge_summary %>%
    select(cell_bc, quartile) %>%
    bind_cols(tibble(nucl=nucls)) %>%
    unnest(nucl) %>%
    group_by(cell_bc) %>%
    mutate(pos = paste0('pos_', 100+1:n())) %>%
    group_by(pos, nucl, quartile) %>%
    summarise(nucl_count = n()) %>%
    ungroup() %>%
    tidyr::complete(pos, nucl, quartile, fill=list(nucl_count=0))

nucls %>%
    ggplot(aes(pos, nucl_count, fill = nucl)) +
        geom_bar(stat='identity', position='dodge') +
        scale_fill_manual(values=nucl_clrs) +
        scale_x_discrete(labels=seq(1, cell_bc_len, 1)) +
        facet_wrap(~quartile, ncol=2) +
        ggtitle('Nucleotide distributions per nucleotide position and bead quartile')
```

#### Shannon entropy and string compression

```{r calc_shannon, echo = F}
calc_shannon_entropy <- function(barcode){
    counts <- strsplit(barcode, '')[[1]] %>% table
    len <- nchar(barcode) 

    (-1*sum(counts/len * log2(counts/len)))
}

calc_string_compression <- function(barcode){
    barcode_vector <- strsplit(barcode, '')[[1]]
    res <- rle(barcode_vector)
    compressed_barcode <- paste(res$values, res$lengths, collapse='', sep='')

    return(nchar(compressed_barcode))
}

theoretical <- c()
    
for(i in seq(1, dge_summary %>% nrow, 1)){
    theoretical[i] = paste(sample(c('A', 'C', 'T', 'G'), cell_bc_len, T), collapse='')
}

dge_summary <- dge_summary %>%
    add_column(theoretical_entropy = map(theoretical, ~ calc_shannon_entropy(.))) %>%
    mutate(exact_entropy = map(cell_bc, ~ calc_shannon_entropy(.))) %>%
    unnest(exact_entropy) %>%
    unnest(theoretical_entropy) %>%
    add_column(theoretical_string_compression = map(theoretical, ~ calc_string_compression(.))) %>%
    mutate(exact_string_compression = map(cell_bc, ~calc_string_compression(.))) %>%
    unnest(exact_string_compression) %>%
    unnest(theoretical_string_compression)
```

```{r plot_shannon, echo = F}
dge_summary %>%
    dplyr::select(-reads, -umis, -genes, -pcr, -quartile) %>%
    gather('observation', 'value', -cell_bc) %>%
    # replace first _ with |, so we can separate later
    mutate(observation = str_replace(observation, '_', ' '),
           observation = str_replace(observation, '\\s', '|'),
           observation = str_replace(observation, ' ', '_')) %>%
    separate(observation, into = c('type', 'observation'), sep = '\\|') %>%
    ggplot(aes(value, fill = type)) +
        geom_histogram(bins=30, color='black', position='dodge') +
        scale_fill_manual(values=c(cpalette$grey, cpalette$orange)) +
        ggtitle('Shannon entropy and string compression',
                subtitle='histograms over all beads') +
        facet_wrap(~observation, ncol = 1, scales='free') +
        labs(fill='')
```
<|MERGE_RESOLUTION|>--- conflicted
+++ resolved
@@ -253,13 +253,9 @@
         scale_x_log10() +
         scale_fill_manual(values=clrs) +
         facet_wrap(~obs, ncol=2, scales='free') +
-<<<<<<< HEAD
         ggtitle('Histogram of metrics',
                 subtitle=paste0('Over all beads (n=',nrow(dge_summary), ')')) +
         theme(legend.position = 'bottom', text = element_text(size=18, face='plain'))
-=======
-        ggtitle('Distribution of metrics over beads') +
-        theme(legend.position = 'bottom')
 
 # if min_difference is bigger than 1, we can add logtick annotation. otherwise we cant,
 # as R will complain (too little ticks to be added)
@@ -269,7 +265,6 @@
 }
 
 print(pl)
->>>>>>> d17a2f91
 ```
 
 #### Nucleotide distribution per beads
