<<<<<<< HEAD
root_dir: '/scratch/home/tsztank/sts-sequencing'
bin_dir: '/data/rajewsky/shared_bins'
temp_dir: '/tmp'

puck_data:
    root: '{root_dir}/puck_data'
    barcode_file: predictions_ml.csv

basecall_folders:
    - '/data/rajewsky/sequencing/nextSeqRaw'
    - '/data/remote/basecalls'

projects:
    - sample_sheet: /data/rajewsky/projects/slide_seq/sample_sheets/210329_NR_Sts_79.csv
      flowcell_id: 210329_NS500648_0564_AHGJLMBGXG
    # - sample_sheet: /scratch/home/tsztank/20191206_spatseq_smples3-4.csv
    #   flowcell_id: 191206_NS500648_0416_AHY3KYBGXC
    # - sample_sheet: /data/rajewsky/home/tsztank/200110_STS_017_4-7-8STS_018_1.csv
    #   flowcell_id: 200110_NS500648_0423_AHT5FHBGXC
=======
illumina_projects:
    - sample_sheet: /scratch/home/tsztank/20191206_spatseq_smples3-4.csv
      flowcell_id: 191206_NS500648_0416_AHY3KYBGXC
    - sample_sheet: /data/rajewsky/home/tsztank/200110_STS_017_4-7-8STS_018_1.csv
      flowcell_id: 200110_NS500648_0423_AHT5FHBGXC
>>>>>>> 874a0eec
    #    - sample_sheet: /data/rajewsky/projects/slide_seq/sample_sheets/210121_sts_067_1_3_5_Maria_organoids_C2_V2_sample_sheet.csv
    #      flowcell_id: 210121_NB501326_0478_AHGKCFBGXG
    - sample_sheet: /data/rajewsky/projects/slide_seq/sample_sheets/210121_sts_067_1_3_5_Maria_organoids_C2_V2_sample_sheet.csv
      flowcell_id: 210121_NB501326_0478_AHGKCFBGXG
    - sample_sheet: /data/rajewsky/projects/slide_seq/sample_sheets/210218_sts_67_70_reseq67_recycling70.csv
      flowcell_id: 210218_NB501326_0484_AHGKCMBGXG
    - sample_sheet: /data/rajewsky/projects/slide_seq/sample_sheets/210303_sts_074_1_3_sample_sheet.csv
      flowcell_id: 210303_NB501326_0489_AHGJLCBGXG

barcode_flavor: 
    dropseq: 'default'

    drop_noUMI:
        projects:
            - test_003
            - sts_079
    comb1:
        samples:
            - test_002_1
<<<<<<< HEAD
    visium:
        projects:
            - cdr1as_ko_visium
    slideseq:
        projects:
            - slideseq_v2

downstream_analysis_variables:
    default:
        expected_n_beads: 100000
        umi_cutoff: [100, 300]
        clean_dge: True
    visium:
        expected_n_beads: 10000
        umi_cutoff: [500]
        clean_dge: False
    less_beads:
        expected_n_beads: 60000
        umi_cutoff: [10, 20, 50, 100]
        clean_dge: True
    slideseq:
        expected_n_beads: 100000
        umi_cutoff: [100, 300]
        clean_dge: False
=======
            - sts_067_3pb
>>>>>>> 874a0eec

additional_projects:
    #    - project_id: test_001
    #      sample_id: test_001_1
    #      puck_id: NoOptical
    #      species: human
    #      R1: /data/rajewsky/projects/slide_seq/raw_data/test_data/test_001_1_R1.fastq.gz
    #      R2: /data/rajewsky/projects/slide_seq/raw_data/test_data/test_001_1_R2.fastq.gz
    #    - project_id: test_003
    #      sample_id: test_003_1
    #      puck_id: NoOptical
    #      species: humanmouse
    #      R1: /data/rajewsky/projects/slide_seq/raw_data/test_data/test_003_1_R1.fastq.gz
    #      R2: /data/rajewsky/projects/slide_seq/raw_data/test_data/test_003_1_R2.fastq.gz
    #    - project_id: sts_030
    #      sample_id: sts_030_1
    #      downstream_analysis_type: 'less_beads'
    #- project_id: cdr1as_ko_visium
    #  sample_id: cdr1as_ko_visium_wt_1
    #  puck_id: NoOptical
    #  species: mouse
    #  R1: /data/rajewsky/projects/cdr1as_ko_visium/data/reads/linked/wt_1_S3_L002_R1_001.fastq.gz
    #  R2: /data/rajewsky/projects/cdr1as_ko_visium/data/reads/linked/wt_1_S3_L002_R2_001.fastq.gz
    #  downstream_analysis_type: 'visium'
    #    - project_id: slideseq_v2
    #      sample_id: slideseq_v2_e12
    #      puck_id: Puck_190926_03
    #      species: mouse
    #      bam: /data/rajewsky/home/tsztank/projects/spatial/sts-downsample-comparisons/raw_bams/Puck_190926_03.reverted.bam
    - project_id: slideseq_v2
      sample_id: slideseq_v2_e12
      puck_id: Puck_190926_03
      species: mouse
      R1: /data/rajewsky/home/tsztank/projects/spatial/sts-downsample-comparisons/raw_bams/Puck_190926_03_R1.fastq.gz
      R2: /data/rajewsky/home/tsztank/projects/spatial/sts-downsample-comparisons/raw_bams/Puck_190926_03_R2.fastq.gz
      downstream_analysis_type: 'slideseq'
    - project_id: slideseq_v2
      sample_id: slideseq_v2_mouse_hippo
      puck_id: Puck_200115_08
      species: mouse
<<<<<<< HEAD
      R1: /data/rajewsky/home/tsztank/projects/spatial/sts-downsample-comparisons/raw_bams/Puck_200115_08_R1.fastq.gz
      R2: /data/rajewsky/home/tsztank/projects/spatial/sts-downsample-comparisons/raw_bams/Puck_200115_08_R2.fastq.gz
      downstream_analysis_type: 'slideseq'
=======
      R1: /data/rajewsky/projects/slide_seq/raw_data/test_data/test_002_1_R1.fastq.gz
      R2: /data/rajewsky/projects/slide_seq/raw_data/test_data/test_002_1_R2.fastq.gz
    - project_id: test_003
      sample_id: test_003_1
      puck_id: NoOptical
      species: humanmouse
      R1: /data/rajewsky/projects/slide_seq/raw_data/test_data/test_003_1_R1.fastq.gz
      R2: /data/rajewsky/projects/slide_seq/raw_data/test_data/test_003_1_R2.fastq.gz
    - project_id: sts_067
      sample_id: sts_067_3pb
      puck_id: NoOptical
      species: human
      R1: /data/rajewsky/projects/slide_seq/projects/sts_067/raw_data/illumina/reads/raw/sts_067_3pb_R1.fastq.gz
      R2: /data/rajewsky/projects/slide_seq/projects/sts_067/raw_data/illumina/reads/raw/sts_067_3pb_R2.fastq.gz


>>>>>>> 874a0eec

# downsample and saturation analysis
downsample: 
    projects:
        - slideseq_v2
    samples:
        - sts_079_1
        - sts_079_3
        - sts_079_5

# in the output each will have an merged_ prepended to their root directory
# samples_to_merge:`

adapters:
    smart: 'AAGCAGTGGTATCAACGCAGAGTGAATGGG'
    optical_primer: 'GAATCACGATACGTACACCA'

knowledge:
    annotations:
        human: /data/rajewsky/home/nkarais/hg38_GRCh38_gencode.v32_STAR_2.7.1a/gencode.v32.primary_assembly.annotation.gtf
        mouse: /data/rajewsky/home/nkarais/mm10_GRCm38.p5_gencode.vM23_STAR_2.7.1a/gencode.vM23.primary_assembly.annotation.gtf
    genomes:
        human: /data/rajewsky/home/nkarais/hg38_GRCh38_gencode.v32_STAR_2.7.1a/GRCh38.primary_assembly.genome.fa
        mouse: /data/rajewsky/home/nkarais/mm10_GRCm38.p5_gencode.vM23_STAR_2.7.1a/GRCm38.primary_assembly.genome.fa
    indices:
        human:
            star: /data/rajewsky/home/nkarais/hg38_GRCh38_gencode.v32_STAR_2.7.1a/STAR_index
        mouse:
<<<<<<< HEAD
            star: /data/rajewsky/home/nkarais/mm10_GRCm38.p5_gencode.vM23_STAR_2.7.1a/STAR_index
            bt2: /data/local/rajewsky/indices/mm10_GRCm38.p5_gencode.vM23_bowtie2.3.5.1/mm10_GRCm38_bt2_index
            bt2_rRNA: /data/rajewsky/indices/mm10_rRNA_bowtie2_2.3.3.1/mouse_rRNA
        ercc:
            star: /data/rajewsky/home/nkarais/ercc_STAR_2.7.1a/STAR_index
        erccgfp:
            star: /data/rajewsky/home/nkarais/ercc_gfp_STAR_2.7.1a/STAR_index
            bt2: /data/local/rajewsky/indices/erccgfp_bowtie2.3.5.1/erccgfp_bt2_index
        celegans:
            star: /data/rajewsky/indices/ce11_star_2.7.1a
        humancelegans:
            star: /data/rajewsky/home/nkarais/hg38_GRCh38.84_ce11_STAR_2.7.1a/STAR_index
        humanmouse:
            star: /data/rajewsky/indices/GRCh38_GRCm38_STAR_2.7.1a
            # for now only map to mouse
            bt2: /data/local/rajewsky/indices/erccgfp_bowtie2.3.5.1/erccgfp_bt2_index

    barcode_flavor:
        dropseq:
            cell: "r1[8:20][::-1]"
            UMI: "r1[0:8]"
            bam_tags: "CR:{cell},CB:{cell},MI:{UMI},RG:{assigned}"
        slideseq:
            cell: "r1[0:14]"
            UMI: "r1[15:23]"
            bam_tags: "CR:{cell},XC:{cell},XM:{UMI},RG:{assigned}"
        drop_noUMI:
            cell: "r1[0:12][::-1]"
            UMI: "r2[0:8]"
            bam_tags: "CR:{cell},CB:{cell},MI:{UMI},RG:{assigned}"
        visium:
            cell: "r1[0:16]"
            UMI: "r1[16:28]"
            bam_tags: "CR:{cell},CB:{cell},MI:{UMI},RG:{assigned}"
        comb1:
            segments: 2
            bc1_ref: "/data/rajewsky/projects/combbeads/two_segments/illumina/index_BC1_96.fa"
            bc2_ref: "/data/rajewsky/projects/combbeads/two_segments/illumina/index_BC2_96_var.fa"
            bc1_cache: "/data/rajewsky/projects/combbeads/two_segments/illumina/bc1_cache.tsv"
            bc2_cache: "/data/rajewsky/projects/combbeads/two_segments/illumina/bc2_cache.tsv"
            score_threshold: 0.5
            cell: "BC1[::-1][0:6]+BC2[::-1][0:6]"
            cell_raw: bc1[::-1]+"_"+bc2[::-1]
            UMI: "r2[0:8]"
            bam_tags: "CR:{raw},CB:{cell},MI:{UMI},RG:{assigned}"
=======
            star: /data/rajewsky/home/nkarais/mm10_GRCm38.p5_gencode.vM23_STAR_2.7.1a/STAR_index
>>>>>>> 874a0eec
<|MERGE_RESOLUTION|>--- conflicted
+++ resolved
@@ -1,4 +1,3 @@
-<<<<<<< HEAD
 root_dir: '/scratch/home/tsztank/sts-sequencing'
 bin_dir: '/data/rajewsky/shared_bins'
 temp_dir: '/tmp'
@@ -18,21 +17,8 @@
     #   flowcell_id: 191206_NS500648_0416_AHY3KYBGXC
     # - sample_sheet: /data/rajewsky/home/tsztank/200110_STS_017_4-7-8STS_018_1.csv
     #   flowcell_id: 200110_NS500648_0423_AHT5FHBGXC
-=======
-illumina_projects:
-    - sample_sheet: /scratch/home/tsztank/20191206_spatseq_smples3-4.csv
-      flowcell_id: 191206_NS500648_0416_AHY3KYBGXC
-    - sample_sheet: /data/rajewsky/home/tsztank/200110_STS_017_4-7-8STS_018_1.csv
-      flowcell_id: 200110_NS500648_0423_AHT5FHBGXC
->>>>>>> 874a0eec
     #    - sample_sheet: /data/rajewsky/projects/slide_seq/sample_sheets/210121_sts_067_1_3_5_Maria_organoids_C2_V2_sample_sheet.csv
     #      flowcell_id: 210121_NB501326_0478_AHGKCFBGXG
-    - sample_sheet: /data/rajewsky/projects/slide_seq/sample_sheets/210121_sts_067_1_3_5_Maria_organoids_C2_V2_sample_sheet.csv
-      flowcell_id: 210121_NB501326_0478_AHGKCFBGXG
-    - sample_sheet: /data/rajewsky/projects/slide_seq/sample_sheets/210218_sts_67_70_reseq67_recycling70.csv
-      flowcell_id: 210218_NB501326_0484_AHGKCMBGXG
-    - sample_sheet: /data/rajewsky/projects/slide_seq/sample_sheets/210303_sts_074_1_3_sample_sheet.csv
-      flowcell_id: 210303_NB501326_0489_AHGJLCBGXG
 
 barcode_flavor: 
     dropseq: 'default'
@@ -44,7 +30,6 @@
     comb1:
         samples:
             - test_002_1
-<<<<<<< HEAD
     visium:
         projects:
             - cdr1as_ko_visium
@@ -69,9 +54,6 @@
         expected_n_beads: 100000
         umi_cutoff: [100, 300]
         clean_dge: False
-=======
-            - sts_067_3pb
->>>>>>> 874a0eec
 
 additional_projects:
     #    - project_id: test_001
@@ -112,28 +94,9 @@
       sample_id: slideseq_v2_mouse_hippo
       puck_id: Puck_200115_08
       species: mouse
-<<<<<<< HEAD
       R1: /data/rajewsky/home/tsztank/projects/spatial/sts-downsample-comparisons/raw_bams/Puck_200115_08_R1.fastq.gz
       R2: /data/rajewsky/home/tsztank/projects/spatial/sts-downsample-comparisons/raw_bams/Puck_200115_08_R2.fastq.gz
       downstream_analysis_type: 'slideseq'
-=======
-      R1: /data/rajewsky/projects/slide_seq/raw_data/test_data/test_002_1_R1.fastq.gz
-      R2: /data/rajewsky/projects/slide_seq/raw_data/test_data/test_002_1_R2.fastq.gz
-    - project_id: test_003
-      sample_id: test_003_1
-      puck_id: NoOptical
-      species: humanmouse
-      R1: /data/rajewsky/projects/slide_seq/raw_data/test_data/test_003_1_R1.fastq.gz
-      R2: /data/rajewsky/projects/slide_seq/raw_data/test_data/test_003_1_R2.fastq.gz
-    - project_id: sts_067
-      sample_id: sts_067_3pb
-      puck_id: NoOptical
-      species: human
-      R1: /data/rajewsky/projects/slide_seq/projects/sts_067/raw_data/illumina/reads/raw/sts_067_3pb_R1.fastq.gz
-      R2: /data/rajewsky/projects/slide_seq/projects/sts_067/raw_data/illumina/reads/raw/sts_067_3pb_R2.fastq.gz
-
-
->>>>>>> 874a0eec
 
 # downsample and saturation analysis
 downsample: 
@@ -162,23 +125,8 @@
         human:
             star: /data/rajewsky/home/nkarais/hg38_GRCh38_gencode.v32_STAR_2.7.1a/STAR_index
         mouse:
-<<<<<<< HEAD
             star: /data/rajewsky/home/nkarais/mm10_GRCm38.p5_gencode.vM23_STAR_2.7.1a/STAR_index
-            bt2: /data/local/rajewsky/indices/mm10_GRCm38.p5_gencode.vM23_bowtie2.3.5.1/mm10_GRCm38_bt2_index
             bt2_rRNA: /data/rajewsky/indices/mm10_rRNA_bowtie2_2.3.3.1/mouse_rRNA
-        ercc:
-            star: /data/rajewsky/home/nkarais/ercc_STAR_2.7.1a/STAR_index
-        erccgfp:
-            star: /data/rajewsky/home/nkarais/ercc_gfp_STAR_2.7.1a/STAR_index
-            bt2: /data/local/rajewsky/indices/erccgfp_bowtie2.3.5.1/erccgfp_bt2_index
-        celegans:
-            star: /data/rajewsky/indices/ce11_star_2.7.1a
-        humancelegans:
-            star: /data/rajewsky/home/nkarais/hg38_GRCh38.84_ce11_STAR_2.7.1a/STAR_index
-        humanmouse:
-            star: /data/rajewsky/indices/GRCh38_GRCm38_STAR_2.7.1a
-            # for now only map to mouse
-            bt2: /data/local/rajewsky/indices/erccgfp_bowtie2.3.5.1/erccgfp_bt2_index
 
     barcode_flavor:
         dropseq:
@@ -196,18 +144,4 @@
         visium:
             cell: "r1[0:16]"
             UMI: "r1[16:28]"
-            bam_tags: "CR:{cell},CB:{cell},MI:{UMI},RG:{assigned}"
-        comb1:
-            segments: 2
-            bc1_ref: "/data/rajewsky/projects/combbeads/two_segments/illumina/index_BC1_96.fa"
-            bc2_ref: "/data/rajewsky/projects/combbeads/two_segments/illumina/index_BC2_96_var.fa"
-            bc1_cache: "/data/rajewsky/projects/combbeads/two_segments/illumina/bc1_cache.tsv"
-            bc2_cache: "/data/rajewsky/projects/combbeads/two_segments/illumina/bc2_cache.tsv"
-            score_threshold: 0.5
-            cell: "BC1[::-1][0:6]+BC2[::-1][0:6]"
-            cell_raw: bc1[::-1]+"_"+bc2[::-1]
-            UMI: "r2[0:8]"
-            bam_tags: "CR:{raw},CB:{cell},MI:{UMI},RG:{assigned}"
-=======
-            star: /data/rajewsky/home/nkarais/mm10_GRCm38.p5_gencode.vM23_STAR_2.7.1a/STAR_index
->>>>>>> 874a0eec
+            bam_tags: "CR:{cell},CB:{cell},MI:{UMI},RG:{assigned}"