#########
# about #
#########
__version__ = '0.1.0'
__author__ = ['Nikos Karaiskos', 'Tamas Ryszard Sztanka-Toth']
__licence__ = 'GPL'
__email__ = ['nikolaos.karaiskos@mdc-berlin.de', 'tamasryszard.sztanka-toth@mdc-berlin.de']

########################
# COMMON PIPELINE VARS #
########################

<<<<<<< HEAD
dropseq_umi_tagged = dropseq_root + '/unaligned_tagged_umi.bam'

# filter out XC tag
dropseq_tagged_filtered = dropseq_root + '/unaligned_tagged_filtered.bam'

=======
>>>>>>> d3a5670b
# trim smart adapter from the reads
dropseq_tagged_trimmed = dropseq_root + '/unaligned_tagged_trimmed.bam'

# trim polyA overheang if exists
dropseq_tagged_trimmed_polyA = dropseq_root + '/unaligned_tagged_trimmed_polyA.bam'

# mapped reads
dropseq_mapped_reads = dropseq_root + '/star_Aligned.sortedByCord.out.bam'
star_log_file = dropseq_root + '/star_Log.final.out'

# final dropseq bfinal dropseq bam
dropseq_final_bam = dropseq_root + '/final.bam'

# index bam file
dropseq_final_bam_ix = dropseq_final_bam + '.bai'

###################################################
# Snakefile containing the dropseq pipeline rules #
###################################################
rule remove_smart_adapter:
    input:
        dropseq_umi_tagged  # rules.remove_xc_tag.output
    output:
        pipe(dropseq_tagged_trimmed)
    params:
        reports_dir = dropseq_reports_dir
    shell:
        """
        {dropseq_tools}/TrimStartingSequence OUTPUT_SUMMARY={params.reports_dir}/remove_smart_adapter.report.txt \
            INPUT={input} \
            OUTPUT={output} \
            SEQUENCE={smart_adapter} \
            MISMATCHES=0 \
            NUM_BASES=5 \
            COMPRESSION_LEVEL=0
        """

rule remove_polyA:
    input:
        dropseq_tagged_trimmed
    output:
        temporary(dropseq_tagged_trimmed_polyA)
    params:
        reports_dir = dropseq_reports_dir
    shell:
        """
        {dropseq_tools}/PolyATrimmer OUTPUT_SUMMARY={params.reports_dir}/remove_polyA.report.txt \
            MISMATCHES=0 \
            NUM_BASES=6 \
            INPUT={input} \
            OUTPUT={output} \
        """

rule map_reads:
    input:
        unpack(get_species_info),
        reads=dropseq_tagged_trimmed_polyA
    output:
        reads=temporary(dropseq_mapped_reads),
        log=star_log_file
    threads: 8
    params:
        tmp_dir = dropseq_tmp_dir,
        star_prefix = dropseq_root + '/star_'
    shell:
        """
        STAR \
            --runThreadN {threads} \
            --genomeDir  {input.index} \
            --readFilesIn {input.reads} \
            --readFilesType SAM SE \
            --readFilesCommand samtools view \
            --outSAMtype BAM SortedByCoordinate \
            --outFileNamePrefix {params.star_prefix}

        rm -rf {params.tmp_dir}
        """

rule tag_read_with_gene:
    input:
        unpack(get_species_info), 
        reads=dropseq_mapped_reads
    output:
        dropseq_final_bam
    shell:
        """
        {dropseq_tools}/TagReadWithGeneFunction \
            I={input.reads} \
            O={output} \
            ANNOTATIONS_FILE={input.annotation}
        """<|MERGE_RESOLUTION|>--- conflicted
+++ resolved
@@ -10,14 +10,11 @@
 # COMMON PIPELINE VARS #
 ########################
 
-<<<<<<< HEAD
 dropseq_umi_tagged = dropseq_root + '/unaligned_tagged_umi.bam'
 
 # filter out XC tag
 dropseq_tagged_filtered = dropseq_root + '/unaligned_tagged_filtered.bam'
 
-=======
->>>>>>> d3a5670b
 # trim smart adapter from the reads
 dropseq_tagged_trimmed = dropseq_root + '/unaligned_tagged_trimmed.bam'
 
