#!/usr/bin/env python
import unittest
import os
import os.path
import sys
import subprocess
import yaml
import pandas as pd
import numpy as np

base_dir = os.path.join(os.path.dirname(__file__), "..")

# set to true to track code coverage of the tests here using 'coverage'
code_coverage = False

test_species_data = [
    (
        "test_hsa",
        "genome",
        f"{base_dir}/test_data/test_genome.fa.gz",
        f"{base_dir}/test_data/test_annotation.gtf.gz",
    ),
    (
        "test_hsa",
        "rRNA",
        f"{base_dir}/test_data/rRNA_hsa.fa.gz",
        f"",
    ),
    (
        "test_hsa",
        "miRNA",
        f"{base_dir}/test_data/mirgenedb.hsa.mature.fa.gz",
        f"{base_dir}/test_data/mirgenedb.hsa.mature.gtf.gz",
    ),
]
test_project_data = [
    (
        "test_hsa",
        "test",
        "test_01",
        f"{base_dir}/test_data/reads_chr22_R1.fastq.gz",
        f"{base_dir}/test_data/reads_chr22_R2.fastq.gz",
        "--map_strategy='STAR:genome:final'",
    ),
    (
        "test_hsa",
        "test",
        "test_02",
        f"{base_dir}/test_data/reads_chr22_R1.fastq.gz",
        f"{base_dir}/test_data/reads_chr22_R2.fastq.gz",
        "--map_strategy='bowtie2:rRNA->bowtie2:miRNA->STAR:genome:final'",
    ),
    (
        "test_hsa",
        "test",
        "test_03_nofinal",
        f"{base_dir}/test_data/reads_chr22_R1.fastq.gz",
        f"{base_dir}/test_data/reads_chr22_R2.fastq.gz",
        "--map_strategy='bowtie2:rRNA->bowtie2:miRNA->STAR:genome'",
    ),
    (
        "test_hsa",
        "test",
        "test_bulk",
        "None",
        f"{base_dir}/test_data/reads_chr22_R2.fastq.gz",
        "--map_strategy='bowtie2:rRNA->bowtie2:miRNA->STAR:genome:final' --barcode_flavor=nextflex",
    ),
]


def which_spacemake():
    p = subprocess.run("which spacemake", shell=True, capture_output=True)
    return p.stdout.decode("ascii").rstrip()


spacemake_cmd = which_spacemake()

if code_coverage:
    # gathering coverage information
    spacemake_cmd = f"coverage run -p {spacemake_cmd}"


def shell_bam_to_md5(path):
    "prints BAM content as SAM, sorts lexicographically and computes md5 hash"
    p = subprocess.run(
        f"samtools view {path} | sort | md5sum", shell=True, capture_output=True
    )
    md5 = p.stdout.split()[0]
    return (path, md5.decode("ascii"))


def gather_bam_hashes(path):
    results = {}
    for root, dirs, files in os.walk(path):
        for fname in files:
            if fname.endswith("bam"):
                bpath, md5 = shell_bam_to_md5(os.path.join(root, fname))
                results[bpath] = md5

    return results


def print_bam_hashes(results):
    for bpath, md5 in sorted(results.items()):
        print(f"{bpath}\t{md5}")


def load_bam_hashes(path):
    results = {}
    with open(path) as hfile:
        for line in hfile:
            bpath, md5 = line.rstrip().split("\t")
            results[bpath] = md5

    return results


class SpaceMakeCmdlineTests(unittest.TestCase):
    @classmethod
    def setUpClass(cls):
        os.system("mkdir -p _tests")
        os.chdir("_tests")

    @classmethod
    def tearDownClass(cls):
        # os.chdir("..")
        # os.system("rm -rf _tests")
        pass

    def run_spacemake(
        self,
        *args,
        expect_fail=False,
        check_returncode=True,
        check_success=True,
        check_stderr=True,
        **kwargs,
    ):
        print(
            f"running spacemake: cwd='{os.getcwd()}' args={args} kw={kwargs}", end=" "
        )
        p = subprocess.run(*args, shell=True, capture_output=True, **kwargs)
        print(f"returncode={p.returncode}")
        # print(f"\nrun_spacemake() results:\nstdout={p.stdout}\nstderr={p.stderr}")
        with open("run_spacemake.out.log", "ab") as out:
            if expect_fail:
                self.assertFalse(p.stdout.endswith(b"SUCCESS!\n"))
            else:
                out.write(bytes(f"RUN {args} \n", "ascii"))
                out.write(b"\nSTDOUT\n")
                out.write(p.stdout)
                out.write(b"\nSTDERR\n")
                out.write(p.stderr)
                out.write(bytes(f"RETURNCODE {p.returncode}\n", "ascii"))
                if check_returncode:
                    self.assertEqual(
                        p.returncode, 0, msg="the exit code of spacemake was not zero!"
                    )

                if check_success:
                    self.assertTrue(
                        p.stdout.endswith(b"SUCCESS!\n"),
                        msg="spacemake did not reply with its trademark 'SUCCESS!'",
                    )

                if check_stderr:
                    self.assertEqual(
                        len(p.stderr),
                        0,
                        msg="there was stuff in the stderr stream and we don't want that",
                    )

        return p

    def load_config(self):
        with open("config.yaml") as yamlfile:
            y = yaml.safe_load(yamlfile.read())

        return y

    def load_project_df(self):
        return pd.read_csv("project_df.csv")

    def add_species(self, name, ref, seq, ann, **kw):
        p = self.run_spacemake(
            f"{spacemake_cmd} config add_species"
            f" --name={name}"
            f" --reference={ref}"
            f" --sequence={seq}"
            f" --annotation={ann}",
            **kw,
        )
        return self.load_config()

    def add_genome_old(self, name, seq, ann, **kw):
        p = self.run_spacemake(
            f"{spacemake_cmd} config add_species"
            f" --name={name}"
            f" --genome={seq}"
            f" --annotation={ann}",
            **kw,
        )
        return self.load_config()

    def add_sample(self, species, pid, sid, r1, r2, options, **kw):
        p = self.run_spacemake(
            f"{spacemake_cmd} projects add_sample"
            f" --species={species}"
            f" --project_id={pid}"
            f" --sample_id={sid}"
            f" --R1={r1}"
            f" --R2={r2} {options}",
            check_stderr=False,
            **kw,
        )
        return self.load_project_df()

    def test_0_init(self):
<<<<<<< HEAD
        self.run_spacemake(f"{spacemake_cmd} init")
=======
        self.run_spacemake(f"{spacemake_cmd} init --dropseq_tools={dropseq_tools}", check_stderr=False)
>>>>>>> 35029468
        self.assertTrue(os.access("config.yaml", os.R_OK))

    def test_1_config_barcodes(self):
        self.run_spacemake(
            f"{spacemake_cmd} config add_barcode_flavor "
            "--name fc_sts_miniseq --umi r2[0:9] --cell_barcode r1[2:27]"
        )
        self.run_spacemake(
            f"{spacemake_cmd} config add_barcode_flavor "
            "--name fc_sts_miniseq --umi r2[0:9] --cell_barcode r1[2:27]",
            expect_fail=True,
        )
        self.run_spacemake(
            f"{spacemake_cmd} config delete_barcode_flavor " "--name fc_sts_miniseq"
        )
        self.run_spacemake(
            f"{spacemake_cmd} config add_barcode_flavor "
            "--name fc_sts_miniseq --umi r2[0:8] --cell_barcode r1[2:27]"
        )
        self.run_spacemake(
            f"{spacemake_cmd} config update_barcode_flavor "
            "--name fc_sts_miniseq --umi r2[0:9]"
        )

    def test_2_config_adapters(self):
        self.run_spacemake(
            f"{spacemake_cmd} config add_adapter " "--name testy --seq ACGTACGTACGTACGT"
        )
        self.run_spacemake(
            f"{spacemake_cmd} config add_adapter "
            "--name testy --seq ACGTACGTACGTACGT",
            expect_fail=True,
        )
        self.run_spacemake(
            f"{spacemake_cmd} config update_adapter "
            "--name testy --seq ACGTACGTACGTACGTA"
        )
        self.run_spacemake(f"{spacemake_cmd} config delete_adapter " "--name testy")
        self.run_spacemake(
            f"{spacemake_cmd} config add_adapter "
            "--name testy --seq AAAACGTACGTACGTACGT"
        )

    def test_3_config_adapter_flavors(self):
        test_flavor = (
            "--name=testy1 "
            "--cut_left SMART:min_overlap=10:max_errors=0.1 "
            "--cut_right Q:min_base_qual=30 "
            "polyG:min_overlap=3:max_errors=0.2 "
            "polyA:min_overlap=3:max_errors=0.25"
        )

        self.run_spacemake(f"{spacemake_cmd} config add_adapter_flavor " + test_flavor)
        self.run_spacemake(
            f"{spacemake_cmd} config add_adapter_flavor " + test_flavor,
            expect_fail=True,
        )
        self.run_spacemake(
            f"{spacemake_cmd} config update_adapter_flavor --name testy1",
            expect_fail=True,
        )
        self.run_spacemake(
            f"{spacemake_cmd} config delete_adapter_flavor " "--name testy1"
        )
        self.run_spacemake(f"{spacemake_cmd} config add_adapter_flavor " + test_flavor)

    def test_4_add_species(self):
        for name, ref, seq, ann in test_species_data:
            if name == "genome":
                # test backward-compatible --genome option
                y = self.add_genome_old(name, seq, ann, check_stderr=False)
            else:
                y = self.add_species(name, ref, seq, ann, check_stderr=False)

            self.assertTrue("species" in y)
            self.assertTrue(name in y["species"])
            self.assertTrue(ref in y["species"][name])
            self.assertEqual(y["species"][name][ref]["sequence"], seq)
            self.assertEqual(y["species"][name][ref]["annotation"], ann)

            # expect failure if trying to add same species, reference combination again
            y2 = self.add_species(name, ref, seq, ann, expect_fail=True, check_stderr=False)

            # expect unchanged config.yaml
            y1_str = yaml.dump(y)
            y2_str = yaml.dump(y2)
            self.assertEqual(y1_str, y2_str)

    def test_5_add_samples(self):
        for species, pid, sid, r1, r2, options in test_project_data:
            df = self.add_sample(species, pid, sid, r1, r2, options)
            self.assertTrue(os.access("project_df.csv", os.R_OK))
            x = df.set_index("sample_id").loc[sid]
            self.assertEqual(x.species, species)
            self.assertEqual(x.project_id, pid)
            if r1 == "None":
                self.assertTrue(np.isnan(x.R1))
            else:
                self.assertEqual(x.R1, str([r1]))

            self.assertEqual(x.R2, str([r2]))

            # expect failure if trying to add the same sample again
            df2 = self.add_sample(species, pid, sid, r1, r2, options, expect_fail=True)
            # expect unchanged project_df
            self.assertTrue(df.equals(df2))

    def test_6_update_sample(self):
<<<<<<< HEAD
        self.run_spacemake(
            f"{spacemake_cmd} projects update_sample "
            "--project_id=test --sample_id=test_01 "
            "--map_strategy='bowtie2:rRNA->STAR:genome'"
        )
        self.run_spacemake(
            f"{spacemake_cmd} projects update_sample "
            "--project_id=test --sample_id=test_01 "
            "--barcode_flavor=default"
=======
        self.run_spacemake(
            f"{spacemake_cmd} projects update_sample "
            "--project_id=test --sample_id=test_01 "
            "--map_strategy='bowtie2:rRNA->STAR:genome'",
            check_stderr=False
        )
        self.run_spacemake(
            f"{spacemake_cmd} projects update_sample "
            "--project_id=test --sample_id=test_01 "
            "--map_strategy='STAR:genome'",
            check_stderr=False
>>>>>>> 35029468
        )

    def test_99_run(self):
        self.run_spacemake(
<<<<<<< HEAD
            f"{spacemake_cmd} run -p --cores=8",
            check_returncode=False,
            check_stderr=False,
        )

    # def test_4_bamcheck(self):
    #     # test correct BAM content
    #     expect = load_bam_hashes("../test_data/test_bam_md5.txt")
    #     for bpath, md5 in sorted(gather_bam_hashes(".").items()):
    #         if bpath in expect:
    #             print(f"checking '{bpath}'")
    #             self.assertEqual(md5, expect[bpath])
    #         else:
    #             print(f"missing reference checksum for '{bpath}'- skipping test")

    #     # TODO: test correct DGE content
=======
            f"{spacemake_cmd} run --cores=8", check_returncode=False, check_stderr=False
        )

#    def test_4_bamcheck(self):
#        # test correct BAM content
#        expect = load_bam_hashes("../test_data/test_bam_md5.txt")
#        for bpath, md5 in sorted(gather_bam_hashes(".").items()):
#            if bpath in expect:
#                print(f"checking '{bpath}'")
#                self.assertEqual(md5, expect[bpath])
#            else:
#                print(f"missing reference checksum for '{bpath}'- skipping test")
#
#        # TODO: test correct DGE content
>>>>>>> 35029468


if __name__ == "__main__":
    ## run this line once, together with output redirect to create
    ## reference md5 hashes from a run you deem correct
    # print_bam_hashes(gather_bam_hashes("."))
    unittest.main(verbosity=2)<|MERGE_RESOLUTION|>--- conflicted
+++ resolved
@@ -217,11 +217,7 @@
         return self.load_project_df()
 
     def test_0_init(self):
-<<<<<<< HEAD
         self.run_spacemake(f"{spacemake_cmd} init")
-=======
-        self.run_spacemake(f"{spacemake_cmd} init --dropseq_tools={dropseq_tools}", check_stderr=False)
->>>>>>> 35029468
         self.assertTrue(os.access("config.yaml", os.R_OK))
 
     def test_1_config_barcodes(self):
@@ -330,7 +326,6 @@
             self.assertTrue(df.equals(df2))
 
     def test_6_update_sample(self):
-<<<<<<< HEAD
         self.run_spacemake(
             f"{spacemake_cmd} projects update_sample "
             "--project_id=test --sample_id=test_01 "
@@ -340,7 +335,6 @@
             f"{spacemake_cmd} projects update_sample "
             "--project_id=test --sample_id=test_01 "
             "--barcode_flavor=default"
-=======
         self.run_spacemake(
             f"{spacemake_cmd} projects update_sample "
             "--project_id=test --sample_id=test_01 "
@@ -352,12 +346,10 @@
             "--project_id=test --sample_id=test_01 "
             "--map_strategy='STAR:genome'",
             check_stderr=False
->>>>>>> 35029468
         )
 
     def test_99_run(self):
         self.run_spacemake(
-<<<<<<< HEAD
             f"{spacemake_cmd} run -p --cores=8",
             check_returncode=False,
             check_stderr=False,
@@ -374,22 +366,6 @@
     #             print(f"missing reference checksum for '{bpath}'- skipping test")
 
     #     # TODO: test correct DGE content
-=======
-            f"{spacemake_cmd} run --cores=8", check_returncode=False, check_stderr=False
-        )
-
-#    def test_4_bamcheck(self):
-#        # test correct BAM content
-#        expect = load_bam_hashes("../test_data/test_bam_md5.txt")
-#        for bpath, md5 in sorted(gather_bam_hashes(".").items()):
-#            if bpath in expect:
-#                print(f"checking '{bpath}'")
-#                self.assertEqual(md5, expect[bpath])
-#            else:
-#                print(f"missing reference checksum for '{bpath}'- skipping test")
-#
-#        # TODO: test correct DGE content
->>>>>>> 35029468
 
 
 if __name__ == "__main__":
