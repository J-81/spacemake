--- conflicted
+++ resolved
@@ -272,20 +272,8 @@
     return coordinates, accumulated
 
 
-<<<<<<< HEAD
-def create_meshed_adata(
-    adata,
-    px_by_um,
-    spot_diameter_um=55,
-    spot_distance_um=100,
-    bead_diameter_um=10,
-    mesh_type="circle",
-    start_at_minimum=False,
-    optimized_binning=True,
-=======
 def aggregate_adata_by_indices(
     adata, idx_to_aggregate, idx_aggregated, coordinates_aggregated
->>>>>>> 056ce483
 ):
     import pandas as pd
     import numpy as np
@@ -536,78 +524,6 @@
         new_ilocs = new_ilocs[sorted_ix]
         original_ilocs = original_ilocs[sorted_ix]
 
-<<<<<<< HEAD
-    joined_C = adata.X[original_ilocs]
-
-    # at which indices does the index in the newly created matrix change
-    change_ix = np.where(new_ilocs[:-1] != new_ilocs[1:])[0] + 1
-
-    # array of indices, split by which row they should go together
-
-    ix_array = np.asarray(
-        np.split(np.arange(new_ilocs.shape[0]), change_ix, axis=0), dtype="object"
-    )
-
-    joined_C_sumed = vstack(
-        [
-            csr_matrix(joined_C[ix_array[n].astype(int), :].sum(0))
-            for n in range(len(ix_array))
-        ]
-    )
-
-    joined_coordinates = mesh_px[np.unique(new_ilocs)]
-
-    adata_out = anndata.AnnData(
-        csc_matrix(joined_C_sumed),
-        obs=pd.DataFrame(
-            {"x_pos": joined_coordinates[:, 0], "y_pos": joined_coordinates[:, 1]}
-        ),
-        var=adata.var,
-    )
-
-    adata_out.obsm["spatial"] = joined_coordinates
-
-    # rename index
-    adata_out.obs.index.name = "cell_bc"
-
-    def summarise_adata_obs_column(adata, column, summary_fun=sum):
-        vals_to_join = adata.obs[column].to_numpy()[original_ilocs]
-        vals_joined = np.array(
-            [
-                summary_fun(vals_to_join[ix_array[n].astype(int)])
-                for n in range(len(ix_array))
-            ]
-        )
-        return vals_joined
-
-    print(adata)
-
-    # Aggregate and attach individual columns
-    for column in ['n_UMI', 'n_exonic_UMI', 'n_intronic_UMI',
-                   'n_reads', 'n_intronic_read', 'n_exonic_read']:
-        adata_out.obs[column] = summarise_adata_obs_column(adata, column, sum)
-
-    # summarise and attach n_reads, calculate metrics (incl. pcr)
-    calculate_adata_metrics(
-        adata_out,
-        # provide the n_reads as a parameter
-        n_reads=summarise_adata_obs_column(adata, "n_reads"),
-    )
-
-    adata_out.obs["n_joined"] = [len(x) for x in ix_array]
-
-    from statistics import mean
-
-    for column in [
-        "exact_entropy",
-        "theoretical_entropy",
-        "exact_compression",
-        "theoretical_compression",
-    ]:
-        adata_out.obs[column] = summarise_adata_obs_column(adata, column, mean)
-
-    return adata_out
-=======
     joined_coordinates = mesh_px[np.unique(new_ilocs)]
 
     meshed_adata = aggregate_adata_by_indices(
@@ -617,5 +533,4 @@
         coordinates_aggregated=joined_coordinates,
     )
 
-    return meshed_adata
->>>>>>> 056ce483
+    return meshed_adata