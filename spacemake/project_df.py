--- conflicted
+++ resolved
@@ -577,11 +577,8 @@
 
     # default values of the project dataframe columns
     project_df_default_values = {
-<<<<<<< HEAD
         "puck_barcode_file_id": "no_spatial_data",
-=======
         "puck_id": "no_spatial_data",
->>>>>>> fd41fe49
         "sample_sheet": None,
         "species": None,
         "demux_barcode_mismatch": 1,
@@ -636,40 +633,6 @@
                         raise e
                         failed=True
 
-
-<<<<<<< HEAD
-            # rename puck_id to puck_barcode_file_id
-            df.rename(
-                columns={"puck_id":"puck_barcode_file_id"},
-                inplace=True,
-            )
-
-            # convert R1/R2 to list, if they are stored as string
-            df.R1 = df.R1.apply(str_to_list)
-            df.R2 = df.R2.apply(str_to_list)
-
-            df.puck_barcode_file_id = df.puck_barcode_file_id.apply(str_to_list)
-            df.puck_barcode_file = df.puck_barcode_file.apply(str_to_list)
-
-            project_list = []
-            # required if upgrading from pre-longread tree
-            if not "longreads" in df.columns:
-                df["longreads"] = None
-
-            if not "longread_signature" in df.columns:
-                df["longread_signature"] = None
-
-            # update with new columns, if they exist.
-            for ix, row in df.iterrows():
-                s = pd.Series(self.project_df_default_values)
-                s.update(row)
-                s.name = row.name
-                project_list.append(s)
-
-            self.df = pd.concat(project_list, axis=1).T
-            self.df.is_merged = self.df.is_merged.astype(bool)
-            self.df.index.names = ["project_id", "sample_id"]
-=======
             if df.empty:
                 index = pd.MultiIndex(
                     names=["project_id", "sample_id"], levels=[[], []], codes=[[], []]
@@ -703,7 +666,6 @@
                 self.df = pd.concat(project_list, axis=1).T
                 self.df.is_merged = self.df.is_merged.astype(bool)
                 self.df.index.names = ["project_id", "sample_id"]
->>>>>>> fd41fe49
         else:
             index = pd.MultiIndex(
                 names=["project_id", "sample_id"], levels=[[], []], codes=[[], []]
@@ -1373,13 +1335,10 @@
             new_project.update(pd.Series(kwargs))
             self.df.loc[ix] = new_project
         else:
-<<<<<<< HEAD
-=======
             # if sample is spatial, and puck not provided, assign 'default'
             if is_spatial and "puck" not in kwargs:
                 kwargs["puck"] = "default"
                 
->>>>>>> fd41fe49
             new_project = pd.Series(self.project_df_default_values)
             new_project.name = ix
             new_project.update(kwargs)
