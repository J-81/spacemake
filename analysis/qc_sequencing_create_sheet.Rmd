--- conflicted
+++ resolved
@@ -112,8 +112,6 @@
 ### Overview
 
 ```{r read_qc_parameters_yaml, echo = F}
-parameters <- read_yaml(snakemake@input$parameters_file)
-
 parameter_stats <- parameters %>%
     as_tibble() %>%
     gather('metric', 'value')
@@ -123,16 +121,11 @@
          'yellow' = "#F0E442", 'blue'= "#0072B2", 'orange'="#D55E00",
          'pink'="#CC79A7")
 
-<<<<<<< HEAD
-clrs = c('umis'=cPalette$light_orange, 'pcr' = cPalette$light_blue, 'reads'=cPalette$green,
-         'genes'=cPalette$pink, 'n_beads'= 'black')
-=======
 clrs = c('umis'=cPalette$light_orange, 'genes' = cPalette$light_blue, 'reads'=cPalette$green,
-         'pcr'=cPalette$pink, 'n_beads'= 'black', 'log10_n_beads' ='black')
->>>>>>> 54b0280a
-
-median_clrs = clrs
-names(median_clrs) = paste0('median_', names(clrs))
+         'pcr'=cPalette$pink)
+
+summarised_clrs = c(clrs, 'black')
+names(summarised_clrs) = c(paste0('median_', names(clrs)), 'log10_n_beads')
 
 nucl_clrs = c('A'='#F5C900',
               'C'='#F55D59',
@@ -224,17 +217,12 @@
     mutate(dat = map(umi_cutoffs, ~ summarise_dge_summary(.))) %>%
     unnest(dat)
 
-<<<<<<< HEAD
 p <- umi_cutoff_data %>%
-    gather('obs', 'value', -umi_cutoffs) %>%
-=======
-umi_cutoff_data %>%
     mutate(log10_n_beads = log10(n_beads)) %>%
     gather('obs', 'value', -umi_cutoffs, -n_beads) %>%
->>>>>>> 54b0280a
     ggplot(aes(umi_cutoffs, value, color=obs)) +
         geom_line() +
-        scale_color_manual(values=median_clrs) +
+        scale_color_manual(values=summarised_clrs) +
         facet_wrap(~obs, ncol=3, scales='free') +
         ggtitle('Summarised metrics based on minimum UMI cutoff') + 
         theme(strip.background=element_blank(), strip.text.x=element_blank(),
