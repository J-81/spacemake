--- conflicted
+++ resolved
@@ -13,10 +13,6 @@
 ##############
 
 adata = sc.read(snakemake.input[0])
-<<<<<<< HEAD
-#adata = sc.read('/data/rajewsky/projects/slide_seq/projects/sts_074/processed_data/sts_074_3/illumina/complete_data/automated_analysis/umi_cutoff_100/results.h5ad')
-=======
->>>>>>> 54b0280a
 
 uns_keys = ['hvg', 'leiden', 'log1p', 'neighbors', 'pca', 'umap']
 
@@ -28,11 +24,7 @@
 if not adata_complete:
     pd.DataFrame().to_csv(snakemake.output['cluster_markers'])
 else:
-<<<<<<< HEAD
-    resolution = [0.2, 0.4, 0.6, 0.8]
-=======
     resolution = [0.4, 0.6, 0.8, 1]
->>>>>>> 54b0280a
     
     top_10_marker_dfs = []
     
